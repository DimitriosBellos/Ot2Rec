--- conflicted
+++ resolved
@@ -20,25 +20,10 @@
 
 import yaml
 
-<<<<<<< HEAD
-from Ot2Rec import aretomo as aretomoMod
-from Ot2Rec import params as prmMod
-from Ot2Rec import metadata as mdMod
-from Ot2Rec import motioncorr as mc2Mod
-from Ot2Rec import logger as logMod
-from Ot2Rec import ctffind as ctfMod
-from Ot2Rec import align as alignMod
-from Ot2Rec import recon as reconMod
-from Ot2Rec import ctfsim as ctfsimMod
-from Ot2Rec import savurecon as savuMod
-from Ot2Rec import rlf_deconv as rlfMod
-from Ot2Rec import user_args as uaMod
-=======
 from . import logger as logMod
 from . import metadata as mdMod
 from . import params as prmMod
 from . import user_args as uaMod
->>>>>>> 2963aa96
 
 
 def get_proj_name():
@@ -81,950 +66,6 @@
         yaml.dump(meta.metadata, f, indent=4)
 
 
-<<<<<<< HEAD
-def update_mc2_yaml(args):
-    """
-    Subroutine to update yaml file for motioncorr
-
-    ARGS:
-    args (Namespace) :: Arguments obtained from user
-    """
-
-    # Check if MC2 yaml exists
-    mc2_yaml_name = args.project_name + '_mc2.yaml'
-    if not os.path.isfile(mc2_yaml_name):
-        raise IOError("Error in Ot2Rec.main.update_mc2_yaml: File not found.")
-
-    # Read in master yaml
-    master_yaml = args.project_name + '_proj.yaml'
-    with open(master_yaml, 'r') as f:
-        master_config = yaml.load(f, Loader=yaml.FullLoader)
-
-    # Read in master metadata (as Pandas dataframe)
-    master_md_name = args.project_name + '_master_md.yaml'
-    with open(master_md_name, 'r') as f:
-        master_md = pd.DataFrame(yaml.load(f, Loader=yaml.FullLoader))[['ts', 'angles']]
-
-    # Read in previous MC2 output metadata (as Pandas dataframe) for old projects
-    mc2_md_name = args.project_name + '_mc2_md.yaml'
-    if os.path.isfile(mc2_md_name):
-        is_old_project = True
-        with open(mc2_md_name, 'r') as f:
-            mc2_md = pd.DataFrame(yaml.load(f, Loader=yaml.FullLoader))[['ts', 'angles']]
-    else:
-        is_old_project = False
-
-    # Diff the two dataframes to get numbers of tilt-series with unprocessed data
-    if is_old_project:
-        merged_md = master_md.merge(mc2_md,
-                                    how='outer',
-                                    indicator=True)
-        unprocessed_images = merged_md.loc[lambda x: x['_merge']=='left_only']
-    else:
-        unprocessed_images = master_md
-
-    unique_ts_numbers = unprocessed_images['ts'].sort_values(ascending=True).unique().tolist()
-
-    # Read in MC2 yaml file, modify, and update
-    mc2_params = prmMod.read_yaml(project_name=args.project_name,
-                                  filename=mc2_yaml_name)
-    mc2_params.params['System']['process_list'] = unique_ts_numbers
-    mc2_params.params['System']['filetype'] = master_config['filetype']
-
-    with open(mc2_yaml_name, 'w') as f:
-        yaml.dump(mc2_params.params, f, indent=4, sort_keys=False)
-
-
-def create_mc2_yaml():
-    """
-    Subroutine to create new yaml file for motioncorr
-    """
-
-    # Parse user inputs
-    parser = uaMod.get_args_mc2()
-    args = parser.parse_args()
-
-    # Create the yaml file, then automatically update it
-    prmMod.new_mc2_yaml(args)
-    update_mc2_yaml(args)
-
-
-def run_mc2():
-    """
-    Method to run motioncorr
-    """
-
-    parser = argparse.ArgumentParser()
-    parser.add_argument("project_name",
-                        type=str,
-                        help="Name of current project")
-    args = parser.parse_args()
-
-    # Check if prerequisite files exist
-    mc2_yaml = args.project_name + '_mc2.yaml'
-    master_md_file = args.project_name + '_master_md.yaml'
-
-    if not os.path.isfile(mc2_yaml):
-        raise IOError("Error in Ot2Rec.main.run_mc2: MC2 yaml config not found.")
-    if not os.path.isfile(master_md_file):
-        raise IOError("Error in Ot2Rec.main.run_mc2: Master metadata not found.")
-
-    # Read in config and metadata
-    mc2_config = prmMod.read_yaml(project_name=args.project_name,
-                                  filename=mc2_yaml)
-    master_md = mdMod.read_md_yaml(project_name=args.project_name,
-                                   job_type='motioncorr',
-                                   filename=master_md_file)
-
-    # Create Logger object
-    logger = logMod.Logger()
-
-    # Create Motioncorr object
-    mc2_obj = mc2Mod.Motioncorr(project_name=args.project_name,
-                                mc2_params=mc2_config,
-                                md_in=master_md,
-                                logger=logger
-    )
-
-    if not mc2_obj.no_processes:
-        # Run MC2 recursively (and update input/output metadata) until nothing is left in the input metadata list
-        mc2_obj.run_mc2()
-
-        # Once all specified images are processed, export output metadata
-        mc2_obj.export_metadata()
-
-
-def update_ctffind_yaml(args):
-    """
-    Subroutine to update yaml file for ctffind
-
-    ARGS:
-    args (Namespace) :: Arguments obtained from user
-    """
-    # Check if ctffind and motioncorr yaml files exist
-    ctf_yaml_name = args.project_name + '_ctffind.yaml'
-    mc2_yaml_name = args.project_name + '_mc2.yaml'
-    if not os.path.isfile(ctf_yaml_name):
-        raise IOError("Error in Ot2Rec.main.update_ctffind_yaml: ctffind config file not found.")
-    if not os.path.isfile(mc2_yaml_name):
-        raise IOError("Error in Ot2Rec.main.update_ctffind_yaml: motioncorr config file not found.")
-
-    # Read in MC2 metadata (as Pandas dataframe)
-    # We only need the TS number and the tilt angle for comparisons at this stage
-    mc2_md_name = args.project_name + '_mc2_mdout.yaml'
-    with open(mc2_md_name, 'r') as f:
-        mc2_md = pd.DataFrame(yaml.load(f, Loader=yaml.FullLoader))[['ts', 'angles']]
-
-    # Read in previous ctffind output metadata (as Pandas dataframe) for old projects
-    ctf_md_name = args.project_name + '_ctffind_mdout.yaml'
-    if os.path.isfile(ctf_md_name):
-        is_old_project = True
-        with open(ctf_md_name, 'r') as f:
-            ctf_md = pd.DataFrame(yaml.load(f, Loader=yaml.FullLoader))[['ts', 'angles']]
-    else:
-        is_old_project = False
-
-    # Diff the two dataframes to get numbers of tilt-series with unprocessed data
-    if is_old_project:
-        merged_md = mc2_md.merge(ctf_md,
-                                 how='outer',
-                                 indicator=True)
-        unprocessed_images = merged_md.loc[lambda x: x['_merge']=='left_only']
-    else:
-        unprocessed_images = mc2_md
-
-    unique_ts_numbers = unprocessed_images['ts'].sort_values(ascending=True).unique().tolist()
-
-    # Read in ctffind yaml file, modify, and update
-    # read in MC2 yaml as well (some parameters depend on MC2 settings)
-    ctf_params = prmMod.read_yaml(project_name=args.project_name,
-                                  filename=ctf_yaml_name)
-    mc2_params = prmMod.read_yaml(project_name=args.project_name,
-                                  filename=mc2_yaml_name)
-
-    ctf_params.params['System']['process_list'] = unique_ts_numbers
-    ctf_params.params['ctffind']['pixel_size'] = mc2_params.params['MC2']['desired_pixel_size']
-
-    with open(ctf_yaml_name, 'w') as f:
-        yaml.dump(ctf_params.params, f, indent=4, sort_keys=False)
-
-
-def create_ctffind_yaml():
-    """
-    Subroutine to create new yaml file for ctffind
-    """
-    # Parse user inputs
-    parser = uaMod.get_args_ctffind()
-    args = parser.parse_args()
-
-    # Create the yaml file, then automatically update it
-    prmMod.new_ctffind_yaml(args)
-    update_ctffind_yaml(args)
-
-
-def run_ctffind():
-    """
-    Method to run ctffind
-    """
-
-    parser = argparse.ArgumentParser()
-    parser.add_argument("project_name",
-                        type=str,
-                        help="Name of current project")
-
-    args = parser.parse_args()
-
-    # Check if prerequisite files exist
-    ctffind_yaml = args.project_name + '_ctffind.yaml'
-    mc2_md_file = args.project_name + '_mc2_mdout.yaml'
-
-    if not os.path.isfile(ctffind_yaml):
-        raise IOError("Error in Ot2Rec.main.run_ctffind: ctffind yaml config not found.")
-    if not os.path.isfile(mc2_md_file):
-        raise IOError("Error in Ot2Rec.main.run_ctffind: MC2 output metadata not found.")
-
-    # Read in config and metadata
-    ctffind_config = prmMod.read_yaml(project_name=args.project_name,
-                                      filename=ctffind_yaml)
-    mc2_md = mdMod.read_md_yaml(project_name=args.project_name,
-                                job_type='ctffind',
-                                filename=mc2_md_file)
-
-    # Create Logger object
-    logger = logMod.Logger()
-
-    # Create ctffind object
-    ctffind_obj = ctfMod.ctffind(project_name=args.project_name,
-                                 md_in=mc2_md,
-                                 params_in=ctffind_config,
-                                 logger_in=logger,
-    )
-
-    if not ctffind_obj.no_processes:
-        ctffind_obj.run_ctffind()
-
-
-def update_align_yaml(args):
-    """
-    Subroutine to update yaml file for IMOD newstack / alignment
-
-    ARGS:
-    args (Namespace) :: Namespace generated with user inputs
-    """
-
-    # Check if align and motioncorr yaml files exist
-    align_yaml_name = args.project_name + '_align.yaml'
-    mc2_yaml_name = args.project_name + '_mc2.yaml'
-    if not os.path.isfile(align_yaml_name):
-        raise IOError("Error in Ot2Rec.main.update_align_yaml: alignment config file not found.")
-    if not os.path.isfile(mc2_yaml_name):
-        raise IOError("Error in Ot2Rec.main.update_align_yaml: motioncorr config file not found.")
-
-    # Read in MC2 metadata (as Pandas dataframe)
-    # We only need the TS number and the tilt angle for comparisons at this stage
-    mc2_md_name = args.project_name + '_mc2_mdout.yaml'
-    with open(mc2_md_name, 'r') as f:
-        mc2_md = pd.DataFrame(yaml.load(f, Loader=yaml.FullLoader))[['ts']]
-
-    # Read in previous alignment output metadata (as Pandas dataframe) for old projects
-    align_md_name = args.project_name + '_align_mdout.yaml'
-    if os.path.isfile(align_md_name):
-        is_old_project = True
-        with open(align_md_name, 'r') as f:
-            align_md = pd.DataFrame(yaml.load(f, Loader=yaml.FullLoader))[['ts']]
-    else:
-        is_old_project = False
-
-    # Diff the two dataframes to get numbers of tilt-series with unprocessed data
-    if is_old_project:
-        merged_md = mc2_md.merge(align_md,
-                                 how='outer',
-                                 indicator=True)
-        unprocessed_images = merged_md.loc[lambda x: x['_merge']=='left_only']
-    else:
-        unprocessed_images = mc2_md
-
-    unique_ts_numbers = unprocessed_images['ts'].sort_values(ascending=True).unique().tolist()
-
-    # Read in ctffind yaml file, modify, and update
-    # read in MC2 yaml as well (some parameters depend on MC2 settings)
-    align_params = prmMod.read_yaml(project_name=args.project_name,
-                                    filename=align_yaml_name)
-    mc2_params = prmMod.read_yaml(project_name=args.project_name,
-                                  filename=mc2_yaml_name)
-
-    align_params.params['System']['process_list'] = unique_ts_numbers
-    align_params.params['BatchRunTomo']['setup']['pixel_size'] = mc2_params.params['MC2']['desired_pixel_size'] * 0.1
-
-    with open(align_yaml_name, 'w') as f:
-        yaml.dump(align_params.params, f, indent=4, sort_keys=False)
-
-
-def create_align_yaml(args_to_pass=None):
-    """
-    Subroutine to create new yaml file for IMOD newstack / alignment
-    """
-    # Parse user inputs
-    parser = uaMod.get_args_align()
-    if args_to_pass is not None:
-        args = parser.parse_args(args_to_pass)
-    else:
-        args = parser.parse_args()
-    
-    # Create the yaml file, then automatically update it
-    prmMod.new_align_yaml(args)
-    update_align_yaml(args)
-
-    
-def update_align_yaml_stacked(args):
-    """
-    Method to update yaml file for IMOD newstack / alignment --- if stacks already exist
-
-    ARGS:
-    args (Namespace) :: User input parameters
-    """
-
-    project_name = args.project_name
-    parent_path = args.input_folder
-    assert (os.path.isdir(parent_path)), \
-        "Error in main.update_align_yaml_stacked: IMOD parent folder not found."
-    while parent_path.endswith('/'):
-        parent_path = parent_path[:-1]
-    
-    rootname = args.file_prefix if args.file_prefix is not None else args.project_name
-
-    pixel_size = args.pixel_size
-    suffix = args.file_suffix if args.file_suffix is not None else ''
-    
-    
-    # Find stack files
-    ic(f'{parent_path}/{rootname}_*{suffix}/{rootname}_*{suffix}.st')
-    st_file_list = glob(f'{parent_path}/{rootname}_*{suffix}/{rootname}_*{suffix}.st')
-
-    # Extract tilt series number
-    ts_list = [int(i.split('/')[-1].replace(f'{rootname}_', '').replace(f'{suffix}.st', '')) for i in st_file_list]
-
-    # Read in and update YAML parameters
-    align_yaml_name = project_name + '_align.yaml'
-    align_params = prmMod.read_yaml(project_name=project_name,
-                                    filename=align_yaml_name)
-
-    align_params.params['System']['output_path'] = args.output_folder
-    align_params.params['System']['output_rootname'] = rootname
-    align_params.params['System']['output_suffix'] = suffix
-    align_params.params['System']['process_list'] = ts_list
-    align_params.params['BatchRunTomo']['setup']['pixel_size'] = float(pixel_size) * 0.1
-
-    # Write out YAML file
-    with open(align_yaml_name, 'w') as f:
-        yaml.dump(align_params.params, f, indent=4, sort_keys=False)
-
-
-def create_align_yaml_stacked():
-    """
-    Subroutine to create new yaml file for IMOD newstack / alignment
-    prestack (bool) :: if stacks already exist
-    """
-
-    # Parse user inputs
-    parser = uaMod.get_args_align_ext()
-    args = parser.parse_args()
-
-    # Create the yaml file, then automatically update it
-    prmMod.new_align_yaml(args)
-    update_align_yaml_stacked(args)
-
-
-def create_stacks():
-    """
-    Method to only create stacks using IMOD but omit alignment.
-    Separated from the rest of alignment so users can continue processing with other program.
-    """
-    run_align(full_align=False)
-
-
-def run_align(full_align=True, args_to_pass=None):
-    """
-    Method to run IMOD newstack / alignment
-    """
-
-    parser = argparse.ArgumentParser()
-    parser.add_argument("project_name",
-                        type=str,
-                        help="Name of current project")
-    if args_to_pass is not None:
-        args = parser.parse_args(args_to_pass)
-    else:
-        args = parser.parse_args()
-
-    # Check if prerequisite files exist
-    align_yaml = args.project_name + '_align.yaml'
-    mc2_md_file = args.project_name + '_mc2_mdout.yaml'
-
-    # Read in config and metadata
-    align_config = prmMod.read_yaml(project_name=args.project_name,
-                                    filename=align_yaml)
-    mc2_md = mdMod.read_md_yaml(project_name=args.project_name,
-                                job_type='align',
-                                filename=mc2_md_file)
-
-    # Create Logger object
-    logger = logMod.Logger()
-
-    # Create Align object
-    align_obj = alignMod.Align(project_name=args.project_name,
-                               md_in=mc2_md,
-                               params_in=align_config,
-                               logger_in=logger,
-    )
-
-    # Run IMOD
-    # Create the stacks and rawtlt files first
-    if not align_obj.no_processes:
-        align_obj.create_stack_folders()
-        align_obj.create_rawtlt()
-        align_obj.create_stack()
-        if full_align:
-            align_obj.align_stack()
-
-
-def run_align_ext():
-    """
-    Method to run IMOD alignment with existing stacks
-    """
-
-    project_name = get_proj_name()
-
-    # Check if prerequisite files exist
-    align_yaml = project_name + '_align.yaml'
-
-    # Read in config and metadata
-    align_config = prmMod.read_yaml(project_name=project_name,
-                                    filename=align_yaml)
-
-    # Create Logger object
-    logger = logMod.Logger()
-
-    # Create Align object
-    align_obj = alignMod.Align(project_name=project_name,
-                               md_in=None,
-                               params_in=align_config,
-                               logger_in=logger,
-    )
-
-    # Run IMOD
-    # Create the stacks and rawtlt files first
-    if not align_obj.no_processes:
-        align_obj.align_stack(ext=True)
-
-
-def get_align_stats():
-    """
-    Method to extract statistics from alignment
-    """
-
-    project_name = get_proj_name()
-
-    # Check if align metadata file exists
-    align_md_name = project_name + '_align_mdout.yaml'
-    if not os.path.isfile(align_md_name):
-        raise IOError("Error in Ot2Rec.main.get_align_stats: alignment metadata file not found.")
-
-    # Get stacks folder path from config
-    align_yaml = project_name + '_align.yaml'
-    align_config = prmMod.read_yaml(project_name=project_name,
-                                    filename=align_yaml)
-
-    folder_path = align_config.params['System']['output_path']
-    while folder_path.endswith('/'):
-        folder_path = folder_path[:-1]
-
-    rootname = align_config.params['System']['output_rootname']
-    while rootname.endswith('_'):
-        rootname = rootname[:-1]
-
-    suffix = align_config.params['System']['output_suffix']
-
-    # Read metadata to extract aligned TS numbers
-    with open(align_md_name, 'r') as f:
-        aligned_ts = pd.DataFrame(yaml.load(f, Loader=yaml.FullLoader))['ts'].values.tolist()
-
-    # Create pandas dataframe
-    stats_df = pd.DataFrame(
-        {'Tilt series': [],
-         'Error mean (nm)': [],
-         'Error SD (nm)': [],
-         'Error weighted mean (nm)': [],
-         }
-    )
-
-    # Loop through folders, find data and append to dataframe
-    for curr_ts in aligned_ts:
-        target_file_path = f"{folder_path}/{rootname}_{curr_ts:02d}{suffix}/align.log"
-        if not os.path.isfile(target_file_path):
-            raise IOError("Error in Ot2Rec.main.get_align_stats: alignment log file not found.")
-
-        with open(target_file_path, 'r') as f:
-            lines = f.readlines()
-
-        mean_sd_criterion = re.compile('^\s*Residual error mean')
-        filtered = list(filter(mean_sd_criterion.match, lines))
-        filter_split = re.split('\s+', filtered[0])
-
-        get_mean_sd = re.compile('[0-9]+.[0-9]+')
-        mean = float(list(filter(get_mean_sd.match, filter_split))[0])
-        sd = float(list(filter(get_mean_sd.match, filter_split))[1])
-
-        weighted_mean_criterion = re.compile('^\s*Residual error weighted mean')
-        filtered = list(filter(weighted_mean_criterion.match, lines))
-        filter_split = re.split('\s+', filtered[0])
-
-        get_weighted_crit = re.compile('[0-9]+.[0-9]+')
-        weighted_error = float(list(filter(get_weighted_crit.match, filter_split))[0])
-
-        stats_df.loc[len(stats_df.index)] = [curr_ts, mean, sd, weighted_error]
-
-    stats_df.sort_values(by='Error weighted mean (nm)',
-                         inplace=True)
-
-    # Create table object and append data from dataframe
-    stats = bt()
-    stats.columns.headers = ['Tilt series', 'Error mean (nm)', 'Error SD (nm)', 'Error weighted mean (nm)']
-    stats.rows.append(stats.columns.headers)
-    for i in stats_df.values.tolist():
-        stats.rows.append([int(i[0]), *i[1:]])
-
-    # Print out stats
-    print(stats)
-
-
-def update_recon_yaml(args):
-    """
-    Subroutine to update yaml file for IMOD reconstruction
-
-    ARGS:
-    args (Namespace) :: Namespace generated with user inputs
-    """
-    # Check if recon and align yaml files exist
-    recon_yaml_name = args.project_name + '_recon.yaml'
-    align_yaml_name = args.project_name + '_align.yaml'
-    if not os.path.isfile(recon_yaml_name):
-        raise IOError("Error in Ot2Rec.main.update_recon_yaml: reconstruction config file not found.")
-    if not os.path.isfile(align_yaml_name):
-        raise IOError("Error in Ot2Rec.main.update_recon_yaml: alignment config file not found.")
-
-    # Read in alignment metadata (as Pandas dataframe)
-    align_md_name = args.project_name + '_align_mdout.yaml'
-    with open(align_md_name, 'r') as f:
-        align_md = pd.DataFrame(yaml.load(f, Loader=yaml.FullLoader))[['ts']]
-
-    # Read in previous alignment output metadata (as Pandas dataframe) for old projects
-    recon_md_name = args.project_name + '_recon_mdout.yaml'
-    if os.path.isfile(recon_md_name):
-        is_old_project = True
-        with open(recon_md_name, 'r') as f:
-            recon_md = pd.DataFrame(yaml.load(f, Loader=yaml.FullLoader))[['ts']]
-    else:
-        is_old_project = False
-
-    # Diff the two dataframes to get numbers of tilt-series with unprocessed data
-    if is_old_project:
-        merged_md = align_md.merge(recon_md,
-                                   how='outer',
-                                   indicator=True)
-        unprocessed_images = merged_md.loc[lambda x: x['_merge']=='left_only']
-    else:
-        unprocessed_images = align_md
-    unique_ts_numbers = unprocessed_images['ts'].sort_values(ascending=True).unique().tolist()
-
-    # Read in reconstruction yaml file, modify, and update
-    # read in alignment yaml as well (some parameters depend on alignment settings)
-    recon_params = prmMod.read_yaml(project_name=args.project_name,
-                                    filename=recon_yaml_name)
-    align_params = prmMod.read_yaml(project_name=args.project_name,
-                                  filename=align_yaml_name)
-
-    recon_params.params['System']['output_rootname'] = align_params.params['System']['output_rootname']
-    recon_params.params['System']['output_suffix'] = align_params.params['System']['output_suffix']
-    recon_params.params['System']['process_list'] = unique_ts_numbers
-
-    recon_params.params['BatchRunTomo']['setup'] = {key: value for key, value in align_params.params['BatchRunTomo']['setup'].items() \
-                                                    if key != 'stack_bin_factor'}
-    
-    with open(recon_yaml_name, 'w') as f:
-        yaml.dump(recon_params.params, f, indent=4, sort_keys=False)
-
-
-def create_recon_yaml():
-    """
-    Subroutine to create new yaml file for IMOD reconstruction
-    """
-    # Parse user inputs
-    parser = uaMod.get_args_recon()
-    args = parser.parse_args()
-    
-    # Create the yaml file, then automatically update it
-    prmMod.new_recon_yaml(args)
-    update_recon_yaml(args)
-
-
-def run_recon():
-    """
-    Method to run IMOD reconstruction
-    """
-
-    parser = argparse.ArgumentParser()
-    parser.add_argument("project_name",
-                        type=str,
-                        help="Name of current project")
-
-    args = parser.parse_args()
-
-    # Check if prerequisite files exist
-    recon_yaml = args.project_name + '_recon.yaml'
-    align_md_file = args.project_name + '_align_mdout.yaml'
-
-    # Read in config and metadata
-    recon_config = prmMod.read_yaml(project_name=args.project_name,
-                                    filename=recon_yaml)
-    align_md = mdMod.read_md_yaml(project_name=args.project_name,
-                                  job_type='reconstruct',
-                                  filename=align_md_file)
-
-    # Create Logger object
-    logger = logMod.Logger()
-
-    # Create Recon object
-    recon_obj = reconMod.Recon(project_name=args.project_name,
-                               md_in=align_md,
-                               params_in=recon_config,
-                               logger_in=logger,
-    )
-
-    # Run IMOD
-    if not recon_obj.no_processes:
-        recon_obj.recon_stack()
-
-
-def update_savurecon_yaml(args):
-    """
-    Method to update yaml file for savu reconstruction --- if stacks already exist
-
-    Args:
-    args (Namespace) :: Namespace containing user inputs
-    """
-
-    parent_path = args.stacks_folder
-    rootname    = args.project_name if args.rootname is None else args.rootname
-    suffix      = args.suffix
-    ext         = args.extension
-    imod_suffix = args.imod_suffix
-    
-    # Find stack files
-    st_file_list = glob(f'{parent_path}/{rootname}_*{suffix}/{rootname}*_{suffix}{imod_suffix}.{ext}')
-
-    # Find rawtlt files
-    rawtlt_file_list = glob(f'{parent_path}/{rootname}_*{suffix}/{rootname}_*{suffix}.rawtlt')
-
-    # Extract tilt series number
-    ts_list = [int(i.split('/')[-1].replace(f'{rootname}_', '').replace(f'_{suffix}{imod_suffix}.{ext}', '')) for i in st_file_list]
-
-    # Read in and update YAML parameters
-    recon_yaml_name = args.project_name + '_savurecon.yaml'
-    recon_params = prmMod.read_yaml(project_name=args.project_name,
-                                    filename=recon_yaml_name)
-
-    recon_params.params['System']['process_list'] = ts_list
-    recon_params.params['Savu']['setup']['tilt_angles'] = rawtlt_file_list
-    recon_params.params['Savu']['setup']['aligned_projections'] = st_file_list
-
-    # Change centre of rotation to centre of image by default
-    centre_of_rotation = []
-    for image in recon_params.params['Savu']['setup']['aligned_projections']:
-        mrc = mrcfile.open(image)
-        centre_of_rotation.append(float(mrc.header["nx"]/2)) # xdim/2
-    recon_params.params['Savu']['setup']['centre_of_rotation'] = centre_of_rotation
-
-    # Write out YAML file
-    with open(recon_yaml_name, 'w') as f:
-        yaml.dump(recon_params.params, f, indent=4, sort_keys=False)
-
-
-def create_savurecon_yaml():
-    """
-    Subroutine to create new yaml file for Savu reconstruction
-    """
-
-    # Parse user inputs
-    parser = argparse.ArgumentParser()
-    parser.add_argument("project_name",
-                        type=str,
-                        help="Name of current project")
-    parser.add_argument("stacks_folder",
-                        type=str,
-                        help="Path to parent folder with stacks")
-    parser.add_argument("-rn", "--rootname",
-                        type=str,
-                        help="Rootname of current project (required if different from project name)")
-    parser.add_argument("-s", "--suffix",
-                        type=str,
-                        default='',
-                        help="Suffix of project files")
-    parser.add_argument("-e", "--extension",
-                        type=str,
-                        default='mrc',
-                        help="File extension of stacks (Default: mrc)")
-    parser.add_argument("-is", "--imod_suffix",
-                        type=str,
-                        default='',
-                        help="IMOD file suffix")
-    parser.add_argument("-o", "--output_path",
-                        type=str,
-                        default="./savurecon/",
-                        help="Path to output folder (Default: ./savurecon/)")
-
-    args = parser.parse_args()
-
-    # Create the yaml file, then automatically update it
-    prmMod.new_savurecon_yaml(args)
-    update_savurecon_yaml(args)
-
-
-def run_savurecon():
-    project_name = get_proj_name()
-
-    # Check if prerequisite files exist
-    savurecon_yaml = project_name + '_savurecon.yaml'
-
-    # Read in config and metadata
-    savurecon_params = prmMod.read_yaml(project_name=project_name,
-                                        filename=savurecon_yaml)
-
-    # Create Logger object
-    logger = logMod.Logger()
-
-    # Create SavuRecon object
-    savurecon_obj = savuMod.SavuRecon(project_name=project_name,
-                                  params_in=savurecon_params,
-                                  logger_in=logger,
-                                 )
-
-    # Run Savu
-    savurecon_obj.run_savu_all()
-
-
-def run_ctfsim():
-    """
-    Method to run simulator for CTF from CTFFIND4 outputs
-    """
-
-    # Parse user inputs
-    parser = uaMod.get_args_ctfsim()
-    args = parser.parse_args()
-
-    project_name = args.project_name
-    rootname = project_name
-    if args.rootname is not None:
-        while args.rootname.endswith('/'):
-            rootname = args.rootname[:-1]
-
-    pixel_size = args.pixel_res * 1e-10
-    ds_factor = args.ds_factor
-
-    # Read in metadata from ctffind
-    ctffind_md_file = project_name + '_ctffind_mdout.yaml'
-    ctffind_obj = mdMod.read_md_yaml(project_name=project_name,
-                                    job_type='ctfsim',
-                                    filename=ctffind_md_file)
-    ctffind_md = pd.DataFrame(ctffind_obj.metadata)
-
-    # Read image to get dimensions
-    sample_image = ctffind_md.iloc[0].file_paths
-    with mrcfile.open(sample_image) as source:
-        source_dim = skt.downscale_local_mean(source.data, (ds_factor, ds_factor)).shape
-
-    # Generate point source
-    ps = np.zeros(source_dim[-2:], dtype=np.float32)
-    ps[ps.shape[0]//2, ps.shape[1]//2] = 1
-    ps_k = np.fft.fft2(ps).astype(np.cdouble)
-
-    # Calculate the grids in reciprocal space
-    k2_grid, alpha_g_grid = ctfsimMod.calculate_k_grids(source_dim, pixel_size*ds_factor)
-
-    # Grab tilt series numbers and tilt angles from metadata
-    ts_list = sorted(pd.Series(ctffind_md['ts']).unique())
-    tqdm_iter = tqdm(ts_list, ncols=100)
-
-    for curr_ts in tqdm_iter:
-        # Create folders and subfolders
-        subfolder_path = f'PSF/{rootname}_{curr_ts:02}'
-        os.makedirs(subfolder_path, exist_ok=True)
-
-        # Find txt files from ctffind
-        glob_list = glob1('./ctffind/', f'{rootname}_{curr_ts:03}_*ctffind.txt')
-
-        angle_list = [float(i.split('/')[-1].split('_')[2]) for i in glob_list]
-        angle_index = [sorted(angle_list).index(i) for i in angle_list]
-
-        full_psf = np.empty(shape=(len(angle_list), *source_dim[-2:]),
-                            dtype=np.float32)
-        for index in range(len(angle_index)):
-            full_psf[angle_index[index], ...] = ctfsimMod.get_psf(ctffile='./ctffind/' + glob_list[index],
-                                                                  point_source_recip=ps_k,
-                                                                  k2_grid=k2_grid,
-                                                                  alpha_g=alpha_g_grid)
-
-        # Write out psf stack
-        with mrcfile.new(subfolder_path + f'/{rootname}_{curr_ts:02}.mrc', overwrite=True) as f:
-            (xmin, ymin) = (
-                (source_dim[-2]-args.dims[0]) // 2,
-                (source_dim[-1]-args.dims[1]) // 2)
-            (xmax, ymax) = (xmin+args.dims[0], ymin+args.dims[1])
-
-            f.set_data(full_psf[:, xmin:xmax, ymin:ymax])
-
-
-        # Write out rawtlt file
-        with open(subfolder_path + f'/{rootname}_{curr_ts:02}.rawtlt', 'w') as f:
-            for angle in sorted(angle_list):
-                f.writelines(str(angle) + '\n')
-
-
-def update_savurecon_yaml(args):
-    """
-    Method to update yaml file for savu reconstruction --- if stacks already exist
-
-    Args:
-    args (Namespace) :: Namespace containing user inputs
-    """
-
-    parent_path = args.stacks_folder
-    rootname    = args.project_name if args.rootname is None else args.rootname
-    suffix      = args.suffix
-    ext         = args.extension
-    imod_suffix = args.imod_suffix
-    
-    # Find stack files
-    st_file_list = glob(f'{parent_path}/{rootname}_*{suffix}/{rootname}*_{suffix}{imod_suffix}.{ext}')
-
-    # Find rawtlt files
-    rawtlt_file_list = glob(f'{parent_path}/{rootname}_*{suffix}/{rootname}_*{suffix}.rawtlt')
-
-    # Extract tilt series number
-    ts_list = [int(i.split('/')[-1].replace(f'{rootname}_', '').replace(f'_{suffix}{imod_suffix}.{ext}', '')) for i in st_file_list]
-
-    # Read in and update YAML parameters
-    recon_yaml_name = args.project_name + '_savurecon.yaml'
-    recon_params = prmMod.read_yaml(project_name=args.project_name,
-                                    filename=recon_yaml_name)
-
-    recon_params.params['System']['process_list'] = ts_list
-    recon_params.params['Savu']['setup']['tilt_angles'] = rawtlt_file_list
-    recon_params.params['Savu']['setup']['aligned_projections'] = st_file_list
-
-    # Change centre of rotation to centre of image by default
-    centre_of_rotation = []
-    for image in recon_params.params['Savu']['setup']['aligned_projections']:
-        mrc = mrcfile.open(image)
-        centre_of_rotation.append(float(mrc.header["nx"]/2)) # xdim/2
-    recon_params.params['Savu']['setup']['centre_of_rotation'] = centre_of_rotation
-
-    # Write out YAML file
-    with open(recon_yaml_name, 'w') as f:
-        yaml.dump(recon_params.params, f, indent=4, sort_keys=False)
-
-
-def create_savurecon_yaml():
-    """
-    Subroutine to create new yaml file for Savu reconstruction
-    """
-
-    # Parse user inputs
-    parser = uaMod.get_args_savurecon()
-    args = parser.parse_args()
-
-    # Create the yaml file, then automatically update it
-    prmMod.new_savurecon_yaml(args)
-    update_savurecon_yaml(args)
-
-
-def run_recon_ext():
-    """
-    Method to run IMOD reconstruction
-    """
-
-    project_name = get_proj_name()
-
-    # Check if prerequisite files exist
-    recon_yaml = project_name + '_recon.yaml'
-
-    # Read in config and metadata
-    recon_config = prmMod.read_yaml(project_name=project_name,
-                                    filename=recon_yaml)
-
-    # Create Logger object
-    logger = logMod.Logger()
-
-    # Create Align object
-    recon_obj = reconMod.Recon(project_name=project_name,
-                               md_in=None,
-                               params_in=recon_config,
-                               logger_in=logger,
-    )
-
-    # Run IMOD
-    if not recon_obj.no_processes:
-        recon_obj.recon_stack(ext=True)
-
-
-def run_rlf_deconv():
-    """
-    Method to deconvolve image using a given kernel (point-spread function)
-    """
-    # Parse user inputs
-    parser = uaMod.get_args_rldeconv()
-    args = parser.parse_args()
-
-    # Create logger object
-    logger = logMod.Logger()
-    
-    # Check provided files are present
-    try:
-        assert (len(glob(args.image_path)) > 0)
-    except:
-        logger("Error in main:run_rlf_deconv: Raw image doesn't exist. Aborting...")
-        return
-
-    try:
-        assert (len(glob(args.psf_path)) > 0)
-    except:
-        logger("Error in main:run_rlf_deconv: PSF image doesn't exist. Aborting...")
-        return
-
-    # Define deconvolution parameters and object
-    deconv_params = dict({
-        'method': args.device,
-        'niter': args.niter,
-        'useBlockAlgorithm': args.block,
-        'callbkTickFunc': True,
-        'resAsUint8': args.uint,
-    })
-
-    my_deconv = rlfMod.RLF_deconv(orig_path=args.image_path,
-                                  kernel_path=args.psf_path,
-                                  params_dict=deconv_params,
-                                  orig_mrc=args.image_type=='mrc',
-                                  kernel_mrc=args.psf_type=='mrc')
-
-    deconvd_image = my_deconv()
-    
-    # Save results
-    with mrcfile.new(args.output_path, overwrite=True) as f:
-        f.set_data(deconvd_image)
-
-    
-=======
->>>>>>> 2963aa96
 def cleanup():
     """
     Method to clean up project folder to save space
@@ -1093,7 +134,6 @@
     logger("Reconstruction in progress...")
     create_recon_yaml()
     run_recon()
-<<<<<<< HEAD
 
 
 def update_aretomo_yaml(args, kwargs):
@@ -1222,6 +262,4 @@
     )
 
     # Run AreTomo commands
-    aretomo_obj.run_aretomo_all()
-=======
->>>>>>> 2963aa96
+    aretomo_obj.run_aretomo_all()